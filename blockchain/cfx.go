--- conflicted
+++ resolved
@@ -10,10 +10,7 @@
 	"github.com/Conflux-Chain/go-conflux-sdk/types/cfxaddress"
 	"github.com/ethereum/go-ethereum/common"
 	"github.com/ethereum/go-ethereum/common/hexutil"
-<<<<<<< HEAD
-=======
 	"github.com/prometheus/client_golang/prometheus"
->>>>>>> c8a53859
 	"github.com/smartcontractkit/chainlink/core/logger"
 	"github.com/smartcontractkit/chainlink/core/store/models"
 	"github.com/smartcontractkit/external-initiator/store"
@@ -180,14 +177,8 @@
 	}
 
 	data := common.Hex2Bytes(cfx.Data[2:])
-<<<<<<< HEAD
-
-	return models.Log{
-		Address:     cfx.Address,
-=======
 	return models.Log{
 		Address:     common.HexToAddress(cfx.Address.GetHexAddress()),
->>>>>>> c8a53859
 		Topics:      cfx.Topics,
 		Data:        data,
 		BlockNumber: blockNumber,
