#!/bin/bash

set -e

source ./integration/common

run_test() {
  trap exit_handler EXIT

  mkdir -p "$LOG_PATH"

  title "Initiating a fresh test"

  # Remove old volumes so we can run a fresh test
  reset

  start_docker

  add_ei

  # Run EI after access credentials has been generated
  run_ei

  login_chainlink

<<<<<<< HEAD
  # Address based
  ./integration/test_ei_event "eth-mock-http" "$EVM_SUBSCRIBED_ADDRESS" "" 1
  ./integration/test_ei_event "eth-mock-ws" "$EVM_SUBSCRIBED_ADDRESS" "" 1
  ./integration/test_ei_event "hmy-mock-http" "$EVM_SUBSCRIBED_ADDRESS" "" 1
  ./integration/test_ei_event "hmy-mock-ws" "$EVM_SUBSCRIBED_ADDRESS" "" 1
  ./integration/test_ei_event "xtz-mock-http" "$EVM_SUBSCRIBED_ADDRESS" "" 1
  ./integration/test_ei_event "ont-mock-http" "$EVM_SUBSCRIBED_ADDRESS" "" 1
  ./integration/test_ei_event "bsc-mock-http" "$EVM_SUBSCRIBED_ADDRESS" "" 1
  ./integration/test_ei_event "bsc-mock-ws" "$EVM_SUBSCRIBED_ADDRESS" "" 1
  ./integration/test_ei_event "iotx-mock-grpc" "$EVM_SUBSCRIBED_ADDRESS" "" 1
  ./integration/test_ei_event "cfx-mock-http" "$EVM_SUBSCRIBED_ADDRESS" "" 1
  ./integration/test_ei_event "cfx-mock-ws" "$EVM_SUBSCRIBED_ADDRESS" "" 1
  ./integration/test_ei_event "eth-call-mock-http" "$EVM_SUBSCRIBED_ADDRESS" "" 1 "getFlag()" "bool"
  ./integration/test_ei_event "eth-call-mock-ws" "$EVM_SUBSCRIBED_ADDRESS" "" 1 "getFlag()" "bool"

  # Account based
  ./integration/test_ei_event "near-mock-http" "" "$NEAR_ORACLE_ACCOUNT_ID" 3
  ./integration/test_ei_event "substrate-mock-ws" "" "$SUBSTRATE_OPERATOR_1_ACCOUNT_ID" 1
  ./integration/test_ei_event "substrate-mock-ws" "" "$SUBSTRATE_OPERATOR_2_ACCOUNT_ID" 1
  ./integration/test_ei_event "substrate-mock-ws" "" "$SUBSTRATE_OPERATOR_3_ACCOUNT_ID" 1
=======
  run_tests "$@"
>>>>>>> c8a53859

  stop_docker

  title "Done running tests"
}

run_test "$@"<|MERGE_RESOLUTION|>--- conflicted
+++ resolved
@@ -23,30 +23,7 @@
 
   login_chainlink
 
-<<<<<<< HEAD
-  # Address based
-  ./integration/test_ei_event "eth-mock-http" "$EVM_SUBSCRIBED_ADDRESS" "" 1
-  ./integration/test_ei_event "eth-mock-ws" "$EVM_SUBSCRIBED_ADDRESS" "" 1
-  ./integration/test_ei_event "hmy-mock-http" "$EVM_SUBSCRIBED_ADDRESS" "" 1
-  ./integration/test_ei_event "hmy-mock-ws" "$EVM_SUBSCRIBED_ADDRESS" "" 1
-  ./integration/test_ei_event "xtz-mock-http" "$EVM_SUBSCRIBED_ADDRESS" "" 1
-  ./integration/test_ei_event "ont-mock-http" "$EVM_SUBSCRIBED_ADDRESS" "" 1
-  ./integration/test_ei_event "bsc-mock-http" "$EVM_SUBSCRIBED_ADDRESS" "" 1
-  ./integration/test_ei_event "bsc-mock-ws" "$EVM_SUBSCRIBED_ADDRESS" "" 1
-  ./integration/test_ei_event "iotx-mock-grpc" "$EVM_SUBSCRIBED_ADDRESS" "" 1
-  ./integration/test_ei_event "cfx-mock-http" "$EVM_SUBSCRIBED_ADDRESS" "" 1
-  ./integration/test_ei_event "cfx-mock-ws" "$EVM_SUBSCRIBED_ADDRESS" "" 1
-  ./integration/test_ei_event "eth-call-mock-http" "$EVM_SUBSCRIBED_ADDRESS" "" 1 "getFlag()" "bool"
-  ./integration/test_ei_event "eth-call-mock-ws" "$EVM_SUBSCRIBED_ADDRESS" "" 1 "getFlag()" "bool"
-
-  # Account based
-  ./integration/test_ei_event "near-mock-http" "" "$NEAR_ORACLE_ACCOUNT_ID" 3
-  ./integration/test_ei_event "substrate-mock-ws" "" "$SUBSTRATE_OPERATOR_1_ACCOUNT_ID" 1
-  ./integration/test_ei_event "substrate-mock-ws" "" "$SUBSTRATE_OPERATOR_2_ACCOUNT_ID" 1
-  ./integration/test_ei_event "substrate-mock-ws" "" "$SUBSTRATE_OPERATOR_3_ACCOUNT_ID" 1
-=======
   run_tests "$@"
->>>>>>> c8a53859
 
   stop_docker
 
