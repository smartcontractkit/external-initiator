// Package store encapsulates all database interaction.
package store

import (
	"bytes"
	"database/sql/driver"
	"encoding/csv"
	"fmt"
	"io"

	"github.com/jinzhu/gorm"
	_ "github.com/jinzhu/gorm/dialects/postgres"
	"github.com/pkg/errors"
	"github.com/smartcontractkit/chainlink/core/logger"
	"github.com/smartcontractkit/chainlink/core/store/models"
	"github.com/smartcontractkit/external-initiator/store/migrations"
)

const sqlDialect = "postgres"

// SQLStringArray is a string array stored in the database as comma separated values.
type SQLStringArray []string

// Scan implements the sql Scanner interface.
func (arr *SQLStringArray) Scan(src interface{}) error {
	if src == nil {
		*arr = nil
	}
	v, err := driver.String.ConvertValue(src)
	if err != nil {
		return errors.New("failed to scan StringArray")
	}
	str, ok := v.(string)
	if !ok {
		return nil
	}

	buf := bytes.NewBufferString(str)
	r := csv.NewReader(buf)
	ret, err := r.Read()
	if err != nil && err != io.EOF {
		return errors.Wrap(err, "badly formatted csv string array")
	}
	*arr = ret
	return nil
}

// Value implements the driver Valuer interface.
func (arr SQLStringArray) Value() (driver.Value, error) {
	var buf bytes.Buffer
	w := csv.NewWriter(&buf)
	err := w.Write(arr)
	if err != nil && err != io.EOF {
		return nil, errors.Wrap(err, "csv encoding of string array")
	}
	w.Flush()
	return buf.String(), nil
}

// SQLBytes is a byte slice stored in the database as a string.
type SQLBytes []byte

// Scan implements the sql Scanner interface.
func (bytes *SQLBytes) Scan(src interface{}) error {
	if src == nil {
		*bytes = nil
	}

	str, ok := src.(string)
	if !ok {
		return errors.New("failed to scan string")
	}

	*bytes = []byte(str)
	return nil
}

// Value implements the driver Valuer interface.
func (bytes SQLBytes) Value() (driver.Value, error) {
	return string(bytes), nil
}

// Client holds a connection to the database.
type Client struct {
	db *gorm.DB
}

// ConnectToDB attempts to connect to the database URI provided,
// and returns a new Client instance if successful.
func ConnectToDb(uri string) (*Client, error) {
	db, err := gorm.Open(sqlDialect, uri)
	if err != nil {
		return nil, fmt.Errorf("unable to open %s for gorm DB: %+v", uri, err)
	}
	if err = migrations.Migrate(db); err != nil {
		return nil, errors.Wrap(err, "newDBStore#Migrate")
	}
	store := &Client{
		db: db.Set("gorm:auto_preload", true),
	}
	return store, nil
}

// Close will close the connection to the database.
func (client Client) Close() error {
	return client.db.Close()
}

func (client Client) prepareSubscription(rawSub *Subscription) (*Subscription, error) {
	endpoint, err := client.LoadEndpoint(rawSub.EndpointName)
	if err != nil {
		return nil, err
	}

	sub := Subscription{
		Model:        rawSub.Model,
		ReferenceId:  rawSub.ReferenceId,
		Job:          rawSub.Job,
		EndpointName: rawSub.EndpointName,
		Endpoint:     endpoint,
	}

	switch endpoint.Type {
	case "ethereum", "iotex":
		if err := client.db.Model(&sub).Related(&sub.Ethereum).Error; err != nil {
			return nil, err
		}
	case "tezos":
		if err := client.db.Model(&sub).Related(&sub.Tezos).Error; err != nil {
			return nil, err
		}
	case "substrate":
		if err := client.db.Model(&sub).Related(&sub.Substrate).Error; err != nil {
			return nil, err
		}
	case "ontology":
		if err := client.db.Model(&sub).Related(&sub.Ontology).Error; err != nil {
			return nil, err
		}
	case "binance-smart-chain":
		if err := client.db.Model(&sub).Related(&sub.BinanceSmartChain).Error; err != nil {
			return nil, err
		}
	case "conflux":
		if err := client.db.Model(&sub).Related(&sub.Conflux).Error; err != nil {
			return nil, err
		}
	case "near":
		if err := client.db.Model(&sub).Related(&sub.NEAR).Error; err != nil {
			return nil, err
		}
<<<<<<< HEAD
	case "bsn-irita":
		if err := client.db.Model(&sub).Related(&sub.BSNIrita).Error; err != nil {
=======
	case "eth-call":
		if err := client.db.Model(&sub).Related(&sub.EthCall).Error; err != nil {
>>>>>>> 77ffdecd
			return nil, err
		}
	}

	return &sub, nil
}

// LoadSubscriptions will find all subscriptions in the database,
// along with their associated endpoint and blockchain configuration,
// and return them in a slice.
func (client Client) LoadSubscriptions() ([]Subscription, error) {
	var sqlSubs []*Subscription
	if err := client.db.Find(&sqlSubs).Error; err != nil {
		return nil, err
	}

	var subs []Subscription
	for _, sqlSub := range sqlSubs {
		sub, err := client.prepareSubscription(sqlSub)
		if err != nil {
			logger.Error(err)
			continue
		}

		subs = append(subs, *sub)
	}

	return subs, nil
}

func (client Client) LoadSubscription(jobid string) (*Subscription, error) {
	var sub Subscription
	if err := client.db.Where("job = ?", jobid).First(&sub).Error; err != nil {
		return nil, err
	}

	return client.prepareSubscription(&sub)
}

// SaveSubscription will validate that the Endpoint exists,
// then store the Subscription in the database.
func (client Client) SaveSubscription(sub *Subscription) error {
	if len(sub.EndpointName) == 0 {
		sub.EndpointName = sub.Endpoint.Name
	}
	e, _ := client.LoadEndpoint(sub.EndpointName)
	if e.Name != sub.EndpointName {
		return fmt.Errorf("Unable to get endpoint %s", sub.EndpointName)
	}
	return client.db.Create(sub).Error
}

// DeleteSubscription will soft-delete the subscription provided.
func (client Client) DeleteSubscription(sub *Subscription) error {
	return client.db.Delete(sub).Error
}

// LoadEndpoint will return the endpoint in the database with
// the name provided.
func (client Client) LoadEndpoint(name string) (Endpoint, error) {
	var endpoint Endpoint
	err := client.db.Where(Endpoint{Name: name}).First(&endpoint).Error
	return endpoint, err
}

// RestoreEndpoint will restore any soft-deleted endpoint with
// the name provided.
func (client Client) RestoreEndpoint(name string) error {
	return client.db.Exec("UPDATE endpoints SET deleted_at = null WHERE name = ?", name).Error
}

// SaveEndpoint will store the endpoint in the database
// and overwrite any previous record with the same name.
func (client Client) SaveEndpoint(endpoint *Endpoint) error {
	err := client.db.Unscoped().Where(Endpoint{Name: endpoint.Name}).Assign(Endpoint{
		Url:        endpoint.Url,
		Type:       endpoint.Type,
		RefreshInt: endpoint.RefreshInt,
	}).FirstOrCreate(endpoint).Error
	if err != nil {
		return err
	}

	return client.RestoreEndpoint(endpoint.Name)
}

// DeleteEndpoint will soft-delete any endpoint record
// with the name provided, as well as any Subscriptions
// using this endpoint.
func (client Client) DeleteEndpoint(name string) error {
	err := client.db.Where(Endpoint{Name: name}).Delete(Endpoint{}).Error
	if err != nil {
		return err
	}

	// When deleting an endpoint, we should also delete
	// all subscriptions relying on this endpoint
	return client.db.Where(Subscription{EndpointName: name}).Delete(Subscription{}).Error
}

// DeleteAllEndpointsExcept will call DeleteEndpoint on all
// endpoints not provided.
func (client Client) DeleteAllEndpointsExcept(names []string) error {
	var endpoints []string
	err := client.db.Model(&Endpoint{}).Not("name", names).Pluck("name", &endpoints).Error
	if err != nil {
		return err
	}

	for _, name := range endpoints {
		err = client.DeleteEndpoint(name)
		if err != nil {
			return err
		}
	}

	return nil
}

type Endpoint struct {
	gorm.Model
	Url        string `json:"url"`
	Type       string `json:"type"`
	RefreshInt int    `json:"refreshInterval"`
	Name       string `json:"name"`
}

type Subscription struct {
	gorm.Model
	ReferenceId       string
	Job               string
	EndpointName      string
	Endpoint          Endpoint `gorm:"-"`
	Ethereum          EthSubscription
	Tezos             TezosSubscription
	Substrate         SubstrateSubscription
	Ontology          OntSubscription
	BinanceSmartChain BinanceSmartChainSubscription
	NEAR              NEARSubscription
	Conflux           CfxSubscription
<<<<<<< HEAD
	BSNIrita          BSNIritaSubscription
=======
	EthCall           EthCallSubscription
>>>>>>> 77ffdecd
}

type EthSubscription struct {
	gorm.Model
	SubscriptionId uint
	Addresses      SQLStringArray
	Topics         SQLStringArray
}

type TezosSubscription struct {
	gorm.Model
	SubscriptionId uint
	Addresses      SQLStringArray
}

type SubstrateSubscription struct {
	gorm.Model
	SubscriptionId uint
	AccountIds     SQLStringArray
}

type OntSubscription struct {
	gorm.Model
	SubscriptionId uint
	Addresses      SQLStringArray
}

type BinanceSmartChainSubscription struct {
	gorm.Model
	SubscriptionId uint
	Addresses      SQLStringArray
}

type NEARSubscription struct {
	gorm.Model
	SubscriptionId uint
	AccountIds     SQLStringArray
}

type CfxSubscription struct {
	gorm.Model
	SubscriptionId uint
	Addresses      SQLStringArray
	Topics         SQLStringArray
}

<<<<<<< HEAD
type BSNIritaSubscription struct {
	gorm.Model
	SubscriptionId uint
	Addresses      SQLStringArray
	ServiceName    string
=======
type EthCallSubscription struct {
	gorm.Model
	SubscriptionId   uint
	Address          string
	ABI              SQLBytes
	ResponseKey      string
	MethodName       string
	FunctionSelector models.FunctionSelector
	ReturnType       string
>>>>>>> 77ffdecd
}<|MERGE_RESOLUTION|>--- conflicted
+++ resolved
@@ -149,13 +149,12 @@
 		if err := client.db.Model(&sub).Related(&sub.NEAR).Error; err != nil {
 			return nil, err
 		}
-<<<<<<< HEAD
+	case "eth-call":
+		if err := client.db.Model(&sub).Related(&sub.EthCall).Error; err != nil {
+			return nil, err
+		}
 	case "bsn-irita":
 		if err := client.db.Model(&sub).Related(&sub.BSNIrita).Error; err != nil {
-=======
-	case "eth-call":
-		if err := client.db.Model(&sub).Related(&sub.EthCall).Error; err != nil {
->>>>>>> 77ffdecd
 			return nil, err
 		}
 	}
@@ -296,11 +295,8 @@
 	BinanceSmartChain BinanceSmartChainSubscription
 	NEAR              NEARSubscription
 	Conflux           CfxSubscription
-<<<<<<< HEAD
+	EthCall           EthCallSubscription
 	BSNIrita          BSNIritaSubscription
-=======
-	EthCall           EthCallSubscription
->>>>>>> 77ffdecd
 }
 
 type EthSubscription struct {
@@ -347,13 +343,6 @@
 	Topics         SQLStringArray
 }
 
-<<<<<<< HEAD
-type BSNIritaSubscription struct {
-	gorm.Model
-	SubscriptionId uint
-	Addresses      SQLStringArray
-	ServiceName    string
-=======
 type EthCallSubscription struct {
 	gorm.Model
 	SubscriptionId   uint
@@ -363,5 +352,11 @@
 	MethodName       string
 	FunctionSelector models.FunctionSelector
 	ReturnType       string
->>>>>>> 77ffdecd
+}
+
+type BSNIritaSubscription struct {
+	gorm.Model
+	SubscriptionId uint
+	Addresses      SQLStringArray
+	ServiceName    string
 }