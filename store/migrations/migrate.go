--- conflicted
+++ resolved
@@ -13,11 +13,8 @@
 	"github.com/smartcontractkit/external-initiator/store/migrations/migration1599849837"
 	"github.com/smartcontractkit/external-initiator/store/migrations/migration1603803454"
 	"github.com/smartcontractkit/external-initiator/store/migrations/migration1605288480"
-<<<<<<< HEAD
-	"github.com/smartcontractkit/external-initiator/store/migrations/migration1607327594"
-=======
 	"github.com/smartcontractkit/external-initiator/store/migrations/migration1608026935"
->>>>>>> 67741ca0
+	"github.com/smartcontractkit/external-initiator/store/migrations/migration1610281978"
 	"gopkg.in/gormigrate.v1"
 )
 
@@ -78,15 +75,14 @@
 			Rollback: migration1605288480.Rollback,
 		},
 		{
-<<<<<<< HEAD
-			ID:       "1607327594",
-			Migrate:  migration1607327594.Migrate,
-			Rollback: migration1607327594.Rollback,
-=======
 			ID:       "1608026935",
 			Migrate:  migration1608026935.Migrate,
 			Rollback: migration1608026935.Rollback,
->>>>>>> 67741ca0
+		},
+		{
+			ID:       "1610281978",
+			Migrate:  migration1610281978.Migrate,
+			Rollback: migration1610281978.Rollback,
 		},
 	}
 
