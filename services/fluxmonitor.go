--- conflicted
+++ resolved
@@ -141,15 +141,8 @@
 	}
 
 	fm.canSubmitUpdated()
-<<<<<<< HEAD
-
-	// make an initial sumbission on startup
-	fm.checkAndSendJob(false)
-
-=======
 	// make an initial submission on startup
 	logger.ErrorIf(fm.checkAndSendJob(false))
->>>>>>> a7297ce2
 	go fm.eventListener(FAEvents)
 
 	return &fm, nil
@@ -193,28 +186,12 @@
 		case rawEvent := <-ch:
 			switch event := rawEvent.(type) {
 			case blockchain.FMEventNewRound:
-<<<<<<< HEAD
-				fmt.Println("FMEventNewRound triggered")
-=======
 				logger.Debug("Got new round event: ", event)
->>>>>>> a7297ce2
 				fm.state.RoundID = event.RoundID
 				if event.OracleInitiated {
 					fm.latestInitiatedRoundID = event.RoundID
 					continue
 				}
-<<<<<<< HEAD
-				err := fm.checkAndSendJob(false)
-				logger.Error(err)
-				fm.stopTickers()
-				go fm.heartbeatTicker()
-			case blockchain.FMEventAnswerUpdated:
-				fmt.Println("FMEventAnswerUpdated triggered")
-				fm.state.LatestAnswer = event.LatestAnswer
-				fm.checkDeviation()
-			case blockchain.FMEventPermissionsUpdated:
-				fmt.Println("FMEventPermissionsUpdated triggered")
-=======
 				logger.ErrorIf(fm.checkAndSendJob(false))
 				fm.idleTimer.Reset(fm.config.Heartbeat)
 			case blockchain.FMEventAnswerUpdated:
@@ -223,7 +200,6 @@
 				fm.checkDeviation()
 			case blockchain.FMEventPermissionsUpdated:
 				logger.Debug("Got permissions updated event: ", event)
->>>>>>> a7297ce2
 				fm.state.CanSubmit = event.CanSubmit
 				fm.canSubmitUpdated()
 			}
@@ -279,12 +255,7 @@
 		logger.Warn("Polling again because result is old or have not been set yet")
 		err := fm.poll()
 		if err != nil {
-<<<<<<< HEAD
-			logger.Error(err)
-			return errors.New("cannot retrieve recent result")
-=======
 			return errors.Wrap(err, "unable to get result from polling")
->>>>>>> a7297ce2
 		}
 	}
 
@@ -310,11 +281,6 @@
 		select {
 		case <-fm.idleTimer.Ticks():
 			logger.Info("Heartbeat")
-<<<<<<< HEAD
-			fm.poll()
-			err := fm.checkAndSendJob(true)
-			logger.Error(err)
-=======
 			err := fm.poll()
 			if err != nil {
 				logger.Error("Failed to poll at heartbeat: ", err)
@@ -323,7 +289,6 @@
 			if err != nil {
 				logger.Error("Failed to initiate new round at heartbeat: ", err)
 			}
->>>>>>> a7297ce2
 		case <-fm.chClose:
 			logger.Info("FluxMonitor stopped")
 			return
@@ -438,12 +403,7 @@
 		return
 	}
 
-<<<<<<< HEAD
-	err := fm.checkAndSendJob(true)
-	logger.Error(err)
-=======
 	logger.ErrorIf(fm.checkAndSendJob(true))
->>>>>>> a7297ce2
 }
 
 func calculateMedian(prices []decimal.Decimal) decimal.Decimal {
