--- conflicted
+++ resolved
@@ -81,12 +81,11 @@
 	return adapter
 }
 func TestNewFluxMonitor(t *testing.T) {
-<<<<<<< HEAD
 	tests := []struct {
 		name              string
 		adapterResults    []string
-		threshold         decimal.Decimal
-		absoluteThreshold decimal.Decimal
+		threshold         float64
+		absoluteThreshold float64
 		heartbeat         time.Duration
 		pollInterval      time.Duration
 		want              string
@@ -94,8 +93,8 @@
 		{
 			"1 adapter",
 			[]string{"50000"},
-			decimal.NewFromFloat(0.01),
-			decimal.NewFromInt(600),
+			0.01,
+			600,
 			3 * time.Second,
 			1 * time.Second,
 			"50000",
@@ -103,8 +102,8 @@
 		{
 			"2 adapters",
 			[]string{"50000", "51000"},
-			decimal.NewFromFloat(0.01),
-			decimal.NewFromInt(600),
+			0.01,
+			600,
 			15 * time.Millisecond,
 			3 * time.Millisecond,
 			"50500",
@@ -112,8 +111,8 @@
 		{
 			"3 adapters",
 			[]string{"50000", "51000", "52000"},
-			decimal.NewFromFloat(0.01),
-			decimal.NewFromInt(600),
+			0.01,
+			600,
 			15 * time.Millisecond,
 			3 * time.Millisecond,
 			"51000",
@@ -121,8 +120,8 @@
 		{
 			"3 adapters, 1 errored",
 			[]string{"50000", "51000", ""},
-			decimal.NewFromFloat(0.01),
-			decimal.NewFromInt(600),
+			0.01,
+			600,
 			15 * time.Millisecond,
 			3 * time.Millisecond,
 			"50500",
@@ -130,8 +129,8 @@
 		{
 			"3 adapters, 2 errored",
 			[]string{"50000", "", ""},
-			decimal.NewFromFloat(0.01),
-			decimal.NewFromInt(600),
+			0.01,
+			600,
 			15 * time.Millisecond,
 			3 * time.Millisecond,
 			"no_job",
@@ -139,8 +138,8 @@
 		{
 			"3 adapters, 1 errored, no heartbeat",
 			[]string{"50000", "51000", ""},
-			decimal.NewFromFloat(0.01),
-			decimal.NewFromInt(600),
+			0.01,
+			600,
 			0,
 			3 * time.Millisecond,
 			"50500",
@@ -148,8 +147,8 @@
 		{
 			"3 adapters, 1 errored, no polling",
 			[]string{"50000", "51000", ""},
-			decimal.NewFromFloat(0.01),
-			decimal.NewFromInt(600),
+			0.01,
+			600,
 			15 * time.Millisecond,
 			0,
 			"50500",
@@ -157,8 +156,8 @@
 		{
 			"3 adapters, 1 errored, no heartbeat, no polling",
 			[]string{"50000", "51000", ""},
-			decimal.NewFromFloat(0.01),
-			decimal.NewFromInt(600),
+			0.01,
+			600,
 			0,
 			0,
 			"50500",
@@ -171,31 +170,6 @@
 			var mockAdapters []url.URL
 			for _, v := range tt.adapterResults {
 				mockAdapters = append(mockAdapters, *createMockAdapter(v))
-=======
-	cryptoapis, _ := url.Parse("http://localhost:8081")
-	coingecko, _ := url.Parse("http://localhost:8082")
-	amberdata, _ := url.Parse("http://localhost:8083")
-	triggerJobRun := make(chan subscriber.Event)
-	var fmConfig FluxMonitorConfig
-
-	fmConfig.Adapters = []url.URL{*cryptoapis, *coingecko, *amberdata}
-	fmConfig.From = "BTC"
-	fmConfig.To = "USD"
-	fmConfig.Multiply = 18
-	fmConfig.Threshold = 0.01
-	fmConfig.AbsoluteThreshold = 0
-	fmConfig.Heartbeat = 15 * time.Second
-	fmConfig.PollInterval = 1 * time.Second
-
-	fm, err := NewFluxMonitor(fmConfig, triggerJobRun, &mockBlockchainManager{})
-	require.NoError(t, err)
-	go func() {
-		for range time.Tick(time.Second * 2) {
-			fmt.Println("New round event, initiated")
-			FAEvents <- blockchain.FMEventNewRound{
-				RoundID:         fm.state.RoundID + 1,
-				OracleInitiated: true,
->>>>>>> a7297ce2
 			}
 
 			triggerJobRun := make(chan subscriber.Event, 10)
