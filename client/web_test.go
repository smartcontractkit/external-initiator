package client

import (
	"bytes"
	"encoding/json"
	"net/http"
	"net/http/httptest"
	"testing"

	"github.com/pkg/errors"
	"github.com/smartcontractkit/chainlink/core/store/models"
	"github.com/smartcontractkit/external-initiator/store"
	"github.com/stretchr/testify/assert"
	"github.com/stretchr/testify/require"
)

type storeFailer struct {
	error         error
	endpoint      *store.Endpoint
	endpointError error
}

func (s storeFailer) SaveSubscription(*store.Subscription) error {
	return s.error
}

func (s storeFailer) DeleteJob(string) error {
	return s.error
}

func (s storeFailer) GetEndpoint(string) (*store.Endpoint, error) {
	return s.endpoint, s.endpointError
}

func (s storeFailer) SaveEndpoint(*store.Endpoint) error {
	return s.error
}

func generateCreateSubscriptionReq(id, endpoint string, addresses, topics, accountIds []string) CreateSubscriptionReq {
	params := struct {
<<<<<<< HEAD
		Endpoint         string                  `json:"endpoint"`
		Addresses        []string                `json:"addresses"`
		Topics           []string                `json:"topics"`
		AccountIds       []string                `json:"accountIds"`
		Address          string                  `json:"address"`
		ABI              json.RawMessage         `json:"abi"`
		MethodName       string                  `json:"methodName"`
		ResponseKey      string                  `json:"responseKey"`
		FunctionSelector models.FunctionSelector `json:"functionSelector"`
		ReturnType       string                  `json:"returnType"`
=======
		Endpoint    string   `json:"endpoint"`
		Addresses   []string `json:"addresses"`
		Topics      []string `json:"topics"`
		AccountIds  []string `json:"accountIds"`
		Address     string   `json:"address"`
		UpkeepID    string   `json:"upkeepId"`
		ServiceName string   `json:"serviceName"`
		From        string   `json:"from"`
>>>>>>> c8a53859
	}{
		Endpoint:   endpoint,
		Addresses:  addresses,
		Topics:     topics,
		AccountIds: accountIds,
	}

	return CreateSubscriptionReq{
		JobID:  id,
		Type:   "external",
		Params: params,
	}
}

func TestConfigController(t *testing.T) {
	tests := []struct {
		Name       string
		Payload    interface{}
		App        subscriptionStorer
		StatusCode int
	}{
		{
			"Create success",
			generateCreateSubscriptionReq("id", "eth-mainnet", []string{"0x123"}, []string{"0x123"}, []string{"0x123"}),
			storeFailer{nil, &store.Endpoint{Name: "eth-mainnet", Type: "ethereum"}, nil},
			http.StatusCreated,
		},
		{
			"Missing fields",
			generateCreateSubscriptionReq("id", "", []string{}, []string{}, []string{}),
			storeFailer{nil, &store.Endpoint{Name: "eth-mainnet", Type: "ethereum"}, nil},
			http.StatusBadRequest,
		},
		{
			"Decode failed",
			"bad json format",
			storeFailer{errors.New("failed save"), &store.Endpoint{Name: "eth-mainnet", Type: "ethereum"}, nil},
			http.StatusBadRequest,
		},
		{
			"Save failed",
			generateCreateSubscriptionReq("id", "eth-mainnet", []string{"0x123"}, []string{"0x123"}, []string{"0x123"}),
			storeFailer{errors.New("failed save"), &store.Endpoint{Name: "eth-mainnet", Type: "ethereum"}, nil},
			http.StatusInternalServerError,
		},
		{
			"Endpoint does not exist",
			generateCreateSubscriptionReq("id", "doesnt-exist", []string{"0x123"}, []string{"0x123"}, []string{"0x123"}),
			storeFailer{errors.New("Failed loading endpoint"), nil, nil},
			http.StatusBadRequest,
		},
		{
			"Failed fetching Endpoint",
			generateCreateSubscriptionReq("id", "eth-mainnet", []string{"0x123"}, []string{"0x123"}, []string{"0x123"}),
			storeFailer{nil, nil, errors.New("failed SQL query")},
			http.StatusInternalServerError,
		},
	}
	for _, test := range tests {
		t.Log(test.Name)
		body, err := json.Marshal(test.Payload)
		require.NoError(t, err)

		srv := &HttpService{
			Store: test.App,
		}
		srv.createRouter()

		req := httptest.NewRequest("POST", "/jobs", bytes.NewBuffer(body))

		w := httptest.NewRecorder()
		srv.ServeHTTP(w, req)
		assert.Equal(t, test.StatusCode, w.Code)

		if w.Code == http.StatusNotFound {
			// Do not expect JSON response
			continue
		}

		var respJSON map[string]interface{}
		err = json.Unmarshal(w.Body.Bytes(), &respJSON)
		assert.NoError(t, err)
	}
}

func TestDeleteController(t *testing.T) {
	tests := []struct {
		Name       string
		Jobid      string
		App        subscriptionStorer
		StatusCode int
	}{
		{
			"Delete success",
			"test",
			storeFailer{nil, nil, nil},
			http.StatusOK,
		},
		{
			"Missing jobid",
			"",
			storeFailer{errors.New("missing jobid"), nil, nil},
			http.StatusNotFound,
		},
		{
			"Failed deleting job",
			"test",
			storeFailer{errors.New("record not found"), nil, nil},
			http.StatusInternalServerError,
		},
	}
	for _, test := range tests {
		t.Log(test.Name)
		srv := &HttpService{
			Store: test.App,
		}
		srv.createRouter()

		req := httptest.NewRequest("DELETE", "/jobs/"+test.Jobid, nil)

		w := httptest.NewRecorder()
		srv.ServeHTTP(w, req)
		assert.Equal(t, test.StatusCode, w.Code)

		if w.Code == http.StatusNotFound {
			// Do not expect JSON response
			continue
		}

		var respJSON map[string]interface{}
		err := json.Unmarshal(w.Body.Bytes(), &respJSON)
		assert.NoError(t, err)
	}
}

func TestHealthController(t *testing.T) {
	tests := []struct {
		Name       string
		StatusCode int
	}{
		{
			"Is healthy",
			http.StatusOK,
		},
	}
	for _, test := range tests {
		srv := &HttpService{}
		srv.createRouter()

		req := httptest.NewRequest("GET", "/health", nil)

		w := httptest.NewRecorder()
		srv.ServeHTTP(w, req)
		assert.Equal(t, test.StatusCode, w.Code)

		var respJSON map[string]interface{}
		err := json.Unmarshal(w.Body.Bytes(), &respJSON)
		assert.NoError(t, err)
	}
}

func TestRequireAuth(t *testing.T) {
	key := "testKey"
	secret := "testSecretAbcdæøå"

	tests := []struct {
		Name   string
		Method string
		Target string
		Auth   bool
	}{
		{
			"Health is open",
			"GET",
			"/health",
			false,
		},
		{
			"Creating jobs is protected",
			"POST",
			"/jobs",
			true,
		},
		{
			"Deleting jobs is protected",
			"DELETE",
			"/jobs/test",
			true,
		},
		{
			"Creating config is protected",
			"POST",
			"/config",
			true,
		},
	}

	srv := &HttpService{
		AccessKey: key,
		Secret:    secret,
		Store:     storeFailer{error: errors.New("testing only")},
	}
	srv.createRouter()

	for _, test := range tests {
		req := httptest.NewRequest(test.Method, test.Target, nil)

		w := httptest.NewRecorder()
		srv.ServeHTTP(w, req)
		if test.Auth {
			assert.Equal(t, http.StatusUnauthorized, w.Code)

			req.Header.Set(externalInitiatorAccessKeyHeader, key)
			req.Header.Set(externalInitiatorSecretHeader, secret)

			w = httptest.NewRecorder()
			srv.ServeHTTP(w, req)
			assert.NotEqual(t, http.StatusUnauthorized, w.Code)
		} else {
			assert.NotEqual(t, http.StatusUnauthorized, w.Code)
		}
	}
}

func Test_httpService_CreateEndpoint(t *testing.T) {
	tests := []struct {
		Name       string
		Payload    interface{}
		App        subscriptionStorer
		StatusCode int
	}{
		{
			"Create success",
			store.Endpoint{
				Url:  "http://localhost/",
				Name: "test",
			},
			storeFailer{},
			http.StatusCreated,
		},
		{
			"Missing fields",
			store.Endpoint{
				Url: "http://localhost/",
			},
			storeFailer{error: errors.New("missing name")},
			http.StatusInternalServerError,
		},
		{
			"Decode failed",
			"bad json format",
			storeFailer{},
			http.StatusBadRequest,
		},
	}
	for _, test := range tests {
		t.Log(test.Name)
		body, err := json.Marshal(test.Payload)
		require.NoError(t, err)

		srv := &HttpService{
			Store: test.App,
		}
		srv.createRouter()

		req := httptest.NewRequest("POST", "/config", bytes.NewBuffer(body))

		w := httptest.NewRecorder()
		srv.ServeHTTP(w, req)
		assert.Equal(t, test.StatusCode, w.Code)

		if w.Code == http.StatusNotFound {
			// Do not expect JSON response
			continue
		}

		var respJSON map[string]interface{}
		err = json.Unmarshal(w.Body.Bytes(), &respJSON)
		assert.NoError(t, err)
	}
}<|MERGE_RESOLUTION|>--- conflicted
+++ resolved
@@ -38,18 +38,6 @@
 
 func generateCreateSubscriptionReq(id, endpoint string, addresses, topics, accountIds []string) CreateSubscriptionReq {
 	params := struct {
-<<<<<<< HEAD
-		Endpoint         string                  `json:"endpoint"`
-		Addresses        []string                `json:"addresses"`
-		Topics           []string                `json:"topics"`
-		AccountIds       []string                `json:"accountIds"`
-		Address          string                  `json:"address"`
-		ABI              json.RawMessage         `json:"abi"`
-		MethodName       string                  `json:"methodName"`
-		ResponseKey      string                  `json:"responseKey"`
-		FunctionSelector models.FunctionSelector `json:"functionSelector"`
-		ReturnType       string                  `json:"returnType"`
-=======
 		Endpoint    string   `json:"endpoint"`
 		Addresses   []string `json:"addresses"`
 		Topics      []string `json:"topics"`
@@ -58,7 +46,6 @@
 		UpkeepID    string   `json:"upkeepId"`
 		ServiceName string   `json:"serviceName"`
 		From        string   `json:"from"`
->>>>>>> c8a53859
 	}{
 		Endpoint:   endpoint,
 		Addresses:  addresses,
